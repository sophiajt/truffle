use std::any::Any;

use crate::{
    codegen::{FunctionCodegen, Instruction, InstructionId, RegisterId, RegisterValue},
    parser::NodeId,
    typechecker::{ExternalFnRecord, ExternalFunctionId, Function, FunctionId, STRING_TYPE},
    ScriptError, TypeChecker, TypeId, BOOL_TYPE, F64_TYPE, I64_TYPE, UNIT_TYPE,
};

#[derive(Clone)]
pub struct StackFrame {
    pub register_values: Vec<RegisterValue>,
    pub register_types: Vec<TypeId>,
    pub instruction_pointer: InstructionId,
}

#[derive(Default)]
pub struct Evaluator {
    pub instructions: Vec<Instruction>,
    pub source_map: Vec<NodeId>,
    pub current_frame: usize,

    pub span_start: Vec<usize>,
    pub span_end: Vec<usize>,

    // Indexed by FunctionId
    pub functions: Vec<StackFrame>,

    // The live stack frames during evaluation
    pub stack_frames: Vec<StackFrame>,
}


#[derive(Debug)]
pub enum ReturnValue {
    Unit,
    I64(i64),
    F64(f64),
    Bool(bool),
    String(String),
    Custom(Box<dyn Any>),
    Error(ScriptError),
}

impl Evaluator {
    pub fn add_function(&mut self, mut function_codegen: FunctionCodegen) {
        let function_entry = self.instructions.len();
        function_codegen.offset_instruction_addresses(function_entry);
        let stack_frame = StackFrame {
            register_values: function_codegen.register_values,
            register_types: function_codegen.register_types,
            instruction_pointer: InstructionId(function_entry),
        };
        self.instructions.append(&mut function_codegen.instructions);
        self.source_map.append(&mut function_codegen.source_map);

        self.span_start = function_codegen.span_start;
        self.span_end = function_codegen.span_end;

        self.functions.push(stack_frame);
    }

    #[inline]
    pub fn get_reg_i64(&self, register_id: &RegisterId) -> i64 {
        unsafe { self.stack_frames[self.current_frame].register_values[register_id.0].i64 }
    }

    #[inline]
    pub fn get_reg_f64(&self, register_id: &RegisterId) -> f64 {
        unsafe { self.stack_frames[self.current_frame].register_values[register_id.0].f64 }
    }

    #[inline]
    pub fn get_reg_bool(&self, register_id: &RegisterId) -> bool {
        unsafe { self.stack_frames[self.current_frame].register_values[register_id.0].bool }
    }

    #[inline]
    pub fn get_reg_string(&self, register_id: &RegisterId) -> Box<String> {
        let ptr =
            unsafe { self.stack_frames[self.current_frame].register_values[register_id.0].ptr };
        unsafe { Box::from_raw(ptr as _) }
    }

    #[inline]
    /// Take a given register's contents, leaving a copy of the pointer in the register. Users must
    /// leak the box to prevent the underlying storage from being freed.
    ///
    /// SAFETY: the underlying storage of the data stored at `register_id` must not have been freed
    /// by a previous access
    ///
    /// TODO: we need to either mark this function unsafe or change how we do this in the future
    pub fn get_user_type(&self, register_id: RegisterId) -> Box<dyn Any> {
        println!(
            "transmuting: {} with {}",
            register_id.0,
            self.get_reg_i64(&register_id)
        );
        let boxed = unsafe {
            std::mem::transmute::<i64, Box<Box<dyn Any>>>(
                self.stack_frames[self.current_frame].register_values[register_id.0].i64,
            )
        };

        let boxed = Box::leak(boxed);

        let leaked = &mut **boxed as *mut dyn Any;

        unsafe { Box::from_raw(leaked) }
    }

    #[cfg(feature = "async")]
    pub async fn eval(
        &mut self,
        starting_function: FunctionId,
        external_functions: &[ExternalFnRecord],
    ) -> ReturnValue {
        self.current_frame = self.stack_frames.len();
        self.stack_frames
            .push(self.functions[starting_function.0].clone());
        let mut instruction_pointer = self.stack_frames[self.current_frame].instruction_pointer.0;

        loop {
            match &self.instructions[instruction_pointer] {
                Instruction::IADD { lhs, rhs, target } => {
                    self.stack_frames[self.current_frame].register_values[target.0].i64 =
                        self.get_reg_i64(lhs) + self.get_reg_i64(rhs);
                    instruction_pointer += 1;
                }
                Instruction::ISUB { lhs, rhs, target } => {
                    self.stack_frames[self.current_frame].register_values[target.0].i64 =
                        self.get_reg_i64(lhs) - self.get_reg_i64(rhs);

                    instruction_pointer += 1;
                }
                Instruction::IMUL { lhs, rhs, target } => {
                    self.stack_frames[self.current_frame].register_values[target.0].i64 =
                        self.get_reg_i64(lhs) * self.get_reg_i64(rhs);

                    instruction_pointer += 1;
                }
                Instruction::IDIV { lhs, rhs, target } => {
                    if self.get_reg_i64(rhs) == 0 {
                        return ReturnValue::Error(
                            self.error("division by zero", self.source_map[instruction_pointer]),
                        );
                    }
                    self.stack_frames[self.current_frame].register_values[target.0].i64 =
                        self.get_reg_i64(lhs) / self.get_reg_i64(rhs);

                    instruction_pointer += 1
                }
                Instruction::ILT { lhs, rhs, target } => {
                    self.stack_frames[self.current_frame].register_values[target.0].bool =
                        self.get_reg_i64(lhs) < self.get_reg_i64(rhs);

                    instruction_pointer += 1;
                }
                Instruction::ILTE { lhs, rhs, target } => {
                    self.stack_frames[self.current_frame].register_values[target.0].bool =
                        self.get_reg_i64(lhs) <= self.get_reg_i64(rhs);

                    instruction_pointer += 1;
                }
                Instruction::IGT { lhs, rhs, target } => {
                    self.stack_frames[self.current_frame].register_values[target.0].bool =
                        self.get_reg_i64(lhs) > self.get_reg_i64(rhs);

                    instruction_pointer += 1;
                }
                Instruction::IGTE { lhs, rhs, target } => {
                    self.stack_frames[self.current_frame].register_values[target.0].bool =
                        self.get_reg_i64(lhs) >= self.get_reg_i64(rhs);

                    instruction_pointer += 1;
                }
                Instruction::FADD { lhs, rhs, target } => {
                    self.stack_frames[self.current_frame].register_values[target.0].f64 =
                        self.get_reg_f64(lhs) + self.get_reg_f64(rhs);

                    instruction_pointer += 1;
                }
                Instruction::FSUB { lhs, rhs, target } => {
                    self.stack_frames[self.current_frame].register_values[target.0].f64 =
                        self.get_reg_f64(lhs) - self.get_reg_f64(rhs);

                    instruction_pointer += 1;
                }
                Instruction::FMUL { lhs, rhs, target } => {
                    self.stack_frames[self.current_frame].register_values[target.0].f64 =
                        self.get_reg_f64(lhs) * self.get_reg_f64(rhs);

                    instruction_pointer += 1;
                }
                Instruction::FDIV { lhs, rhs, target } => {
                    if self.get_reg_f64(rhs) == 0.0 {
                        return ReturnValue::Error(
                            self.error("division by zero", self.source_map[instruction_pointer]),
                        );
                    }

                    self.stack_frames[self.current_frame].register_values[target.0].f64 =
                        self.get_reg_f64(lhs) / self.get_reg_f64(rhs);

                    instruction_pointer += 1;
                }
                Instruction::FLT { lhs, rhs, target } => {
                    self.stack_frames[self.current_frame].register_values[target.0].bool =
                        self.get_reg_f64(lhs) < self.get_reg_f64(rhs);

                    instruction_pointer += 1;
                }
                Instruction::FLTE { lhs, rhs, target } => {
                    self.stack_frames[self.current_frame].register_values[target.0].bool =
                        self.get_reg_f64(lhs) <= self.get_reg_f64(rhs);

                    instruction_pointer += 1;
                }
                Instruction::FGT { lhs, rhs, target } => {
                    self.stack_frames[self.current_frame].register_values[target.0].bool =
                        self.get_reg_f64(lhs) > self.get_reg_f64(rhs);

                    instruction_pointer += 1;
                }
                Instruction::FGTE { lhs, rhs, target } => {
                    self.stack_frames[self.current_frame].register_values[target.0].bool =
                        self.get_reg_f64(lhs) >= self.get_reg_f64(rhs);

                    instruction_pointer += 1;
                }
                Instruction::MOV { target, source } => {
                    self.stack_frames[self.current_frame].register_values[target.0] =
                        self.stack_frames[self.current_frame].register_values[source.0];
                    instruction_pointer += 1;
                }
                Instruction::BRIF {
                    condition,
                    then_branch,
                    else_branch,
                } => {
                    let condition = self.get_reg_bool(condition);

                    if condition {
                        instruction_pointer = then_branch.0;
                    } else {
                        instruction_pointer = else_branch.0;
                    }
                }
                Instruction::JMP(location) => {
                    instruction_pointer = location.0;
                }
                Instruction::EXTERNALCALL { head, args, target } => {
                    let target = *target;

                    let output = self
                        .eval_external_call(*head, args, external_functions)
                        .await;

                    self.unbox_to_register(output, target);
                    instruction_pointer += 1;
                }
                Instruction::RET => {
                    if self.stack_frames.len() > 1 {
                        self.stack_frames.pop();
                        self.current_frame -= 1;
                        instruction_pointer =
                            self.stack_frames[self.current_frame].instruction_pointer.0;
                    } else {
                        match self.stack_frames[self.current_frame].register_types[0] {
                            BOOL_TYPE => {
                                return ReturnValue::Bool(self.get_reg_bool(&RegisterId(0)))
                            }
                            I64_TYPE => return ReturnValue::I64(self.get_reg_i64(&RegisterId(0))),
                            F64_TYPE => return ReturnValue::F64(self.get_reg_f64(&RegisterId(0))),
                            _ => {
                                return ReturnValue::Custom {
                                    value: self.get_reg_i64(&RegisterId(0)),
                                    type_id: self.stack_frames[self.current_frame].register_types
                                        [0],
                                }
                            }
                        }
                    }
                }
            }
        }
    }

    #[cfg(not(feature = "async"))]
    pub fn eval(
        &mut self,
        starting_function: FunctionId,
        external_functions: &[ExternalFnRecord],
    ) -> ReturnValue {
        self.current_frame = self.stack_frames.len();
        self.stack_frames
            .push(self.functions[starting_function.0].clone());
        let mut instruction_pointer = self.stack_frames[self.current_frame].instruction_pointer.0;

        loop {
            match &self.instructions[instruction_pointer] {
                Instruction::IADD { lhs, rhs, target } => {
                    self.stack_frames[self.current_frame].register_values[target.0].i64 =
                        self.get_reg_i64(lhs) + self.get_reg_i64(rhs);
                    instruction_pointer += 1;
                }
                Instruction::ISUB { lhs, rhs, target } => {
                    self.stack_frames[self.current_frame].register_values[target.0].i64 =
                        self.get_reg_i64(lhs) - self.get_reg_i64(rhs);

                    instruction_pointer += 1;
                }
                Instruction::IMUL { lhs, rhs, target } => {
                    self.stack_frames[self.current_frame].register_values[target.0].i64 =
                        self.get_reg_i64(lhs) * self.get_reg_i64(rhs);

                    instruction_pointer += 1;
                }
                Instruction::IDIV { lhs, rhs, target } => {
                    if self.get_reg_i64(rhs) == 0 {
                        return ReturnValue::Error(
                            self.error("division by zero", self.source_map[instruction_pointer]),
                        );
                    }
                    self.stack_frames[self.current_frame].register_values[target.0].i64 =
                        self.get_reg_i64(lhs) / self.get_reg_i64(rhs);

                    instruction_pointer += 1
                }
                Instruction::ILT { lhs, rhs, target } => {
                    self.stack_frames[self.current_frame].register_values[target.0].bool =
                        self.get_reg_i64(lhs) < self.get_reg_i64(rhs);

                    instruction_pointer += 1;
                }
                Instruction::ILTE { lhs, rhs, target } => {
                    self.stack_frames[self.current_frame].register_values[target.0].bool =
                        self.get_reg_i64(lhs) <= self.get_reg_i64(rhs);

                    instruction_pointer += 1;
                }
                Instruction::IGT { lhs, rhs, target } => {
                    self.stack_frames[self.current_frame].register_values[target.0].bool =
                        self.get_reg_i64(lhs) > self.get_reg_i64(rhs);

                    instruction_pointer += 1;
                }
                Instruction::IGTE { lhs, rhs, target } => {
                    self.stack_frames[self.current_frame].register_values[target.0].bool =
                        self.get_reg_i64(lhs) >= self.get_reg_i64(rhs);

                    instruction_pointer += 1;
                }
                Instruction::FADD { lhs, rhs, target } => {
                    self.stack_frames[self.current_frame].register_values[target.0].f64 =
                        self.get_reg_f64(lhs) + self.get_reg_f64(rhs);

                    instruction_pointer += 1;
                }
                Instruction::FSUB { lhs, rhs, target } => {
                    self.stack_frames[self.current_frame].register_values[target.0].f64 =
                        self.get_reg_f64(lhs) - self.get_reg_f64(rhs);

                    instruction_pointer += 1;
                }
                Instruction::FMUL { lhs, rhs, target } => {
                    self.stack_frames[self.current_frame].register_values[target.0].f64 =
                        self.get_reg_f64(lhs) * self.get_reg_f64(rhs);

                    instruction_pointer += 1;
                }
                Instruction::FDIV { lhs, rhs, target } => {
                    if self.get_reg_f64(rhs) == 0.0 {
                        return ReturnValue::Error(
                            self.error("division by zero", self.source_map[instruction_pointer]),
                        );
                    }

                    self.stack_frames[self.current_frame].register_values[target.0].f64 =
                        self.get_reg_f64(lhs) / self.get_reg_f64(rhs);

                    instruction_pointer += 1;
                }
                Instruction::FLT { lhs, rhs, target } => {
                    self.stack_frames[self.current_frame].register_values[target.0].bool =
                        self.get_reg_f64(lhs) < self.get_reg_f64(rhs);

                    instruction_pointer += 1;
                }
                Instruction::FLTE { lhs, rhs, target } => {
                    self.stack_frames[self.current_frame].register_values[target.0].bool =
                        self.get_reg_f64(lhs) <= self.get_reg_f64(rhs);

                    instruction_pointer += 1;
                }
                Instruction::FGT { lhs, rhs, target } => {
                    self.stack_frames[self.current_frame].register_values[target.0].bool =
                        self.get_reg_f64(lhs) > self.get_reg_f64(rhs);

                    instruction_pointer += 1;
                }
                Instruction::FGTE { lhs, rhs, target } => {
                    self.stack_frames[self.current_frame].register_values[target.0].bool =
                        self.get_reg_f64(lhs) >= self.get_reg_f64(rhs);

                    instruction_pointer += 1;
                }
                Instruction::MOV { target, source } => {
                    self.stack_frames[self.current_frame].register_values[target.0] =
                        self.stack_frames[self.current_frame].register_values[source.0];
                    instruction_pointer += 1;
                }
                Instruction::BRIF {
                    condition,
                    then_branch,
                    else_branch,
                } => {
                    let condition = self.get_reg_bool(condition);

                    if condition {
                        instruction_pointer = then_branch.0;
                    } else {
                        instruction_pointer = else_branch.0;
                    }
                }
                Instruction::JMP(location) => {
                    instruction_pointer = location.0;
                }
                Instruction::EXTERNALCALL { head, args, target } => {
                    let target = *target;

                    let output = self.eval_external_call(*head, args, external_functions);

                    self.unbox_to_register(output, target);
                    instruction_pointer += 1;
                }
                Instruction::RET => {
                    if self.stack_frames.len() > 1 {
                        self.stack_frames.pop();
                        self.current_frame -= 1;
                        instruction_pointer =
                            self.stack_frames[self.current_frame].instruction_pointer.0;
                    } else {
                        match self.stack_frames[self.current_frame].register_types[0] {
                            BOOL_TYPE => {
                                return ReturnValue::Bool(self.get_reg_bool(&RegisterId(0)))
                            }
                            I64_TYPE => return ReturnValue::I64(self.get_reg_i64(&RegisterId(0))),
                            F64_TYPE => return ReturnValue::F64(self.get_reg_f64(&RegisterId(0))),
                            _ => {
                                return ReturnValue::Custom {
                                    value: self.get_reg_i64(&RegisterId(0)),
                                    type_id: self.stack_frames[self.current_frame].register_types
                                        [0],
                                }
                            }
                        }
                    }
                }
            }
        }
    }

    #[cfg(not(feature = "async"))]
    pub fn eval_external_call(
        &self,
        head: ExternalFunctionId,
        args: &[RegisterId],
        functions: &[ExternalFnRecord],
    ) -> Box<dyn Any> {
        match &functions[head.0].fun {
            Function::ExternalFn0(fun) => fun().unwrap(),
            Function::ExternalFn1(fun) => {
                let mut arg0 = self.box_register(args[0]);

                let result = fun(&mut arg0).unwrap();

                if self.is_user_type(args[0]) {
                    // We leak the box here because we manually clean it up later
                    Box::leak(arg0);
                }

                result
            }
<<<<<<< HEAD
            Function::ExternalFn2(fun) => {
                let mut arg0 = self.box_register(args[0]);
                let mut arg1 = self.box_register(args[1]);

                let result = fun(&mut arg0, &mut arg1).unwrap();

                if self.is_user_type(args[0]) {
                    // We leak the box here because we manually clean it up later
                    Box::leak(arg0);
                }
                if self.is_user_type(args[1]) {
                    // We leak the box here because we manually clean it up later
                    Box::leak(arg1);
=======
            Instruction::RET => {
                if self.stack_frames.len() > 1 {
                    self.stack_frames.pop();
                    self.current_frame -= 1;
                    *instruction_pointer =
                        self.stack_frames[self.current_frame].instruction_pointer.0;
                } else {
                    match self.stack_frames[self.current_frame].register_types[0] {
                        UNIT_TYPE => {
                            return Some(ReturnValue::Unit)
                        }
                        BOOL_TYPE => {
                            return Some(ReturnValue::Bool(self.get_reg_bool(&RegisterId(0))))
                        }
                        I64_TYPE => {
                            return Some(ReturnValue::I64(self.get_reg_i64(&RegisterId(0))))
                        }
                        F64_TYPE => {
                            return Some(ReturnValue::F64(self.get_reg_f64(&RegisterId(0))))
                        }
                        STRING_TYPE => {
                            let string = self.get_reg_string(&RegisterId(0));
                            return Some(ReturnValue::String(*string))
                        }
                        _ => {
                            let value = self.get_user_type(RegisterId(0));
                            return Some(ReturnValue::Custom(value))
                        }
                    }
>>>>>>> bdc3ce28
                }

                result
            }
            Function::ExternalFn3(fun) => {
                let mut arg0 = self.box_register(args[0]);
                let mut arg1 = self.box_register(args[1]);
                let mut arg2 = self.box_register(args[2]);

                let result = fun(&mut arg0, &mut arg1, &mut arg2).unwrap();

                if self.is_user_type(args[0]) {
                    // We leak the box here because we manually clean it up later
                    Box::leak(arg0);
                }
                if self.is_user_type(args[1]) {
                    // We leak the box here because we manually clean it up later
                    Box::leak(arg1);
                }
                if self.is_user_type(args[2]) {
                    // We leak the box here because we manually clean it up later
                    Box::leak(arg2);
                }

                result
            }
        }
    }

    #[cfg(feature = "async")]
    pub async fn eval_external_call(
        &self,
        head: ExternalFunctionId,
        args: &[RegisterId],
        functions: &[ExternalFnRecord],
    ) -> Box<dyn Any> {
        match &functions[head.0].fun {
            Function::ExternalFn0(fun) => fun().unwrap(),
            Function::ExternalFn1(fun) => {
                let mut arg0 = self.box_register(args[0]);

                let result = fun(&mut arg0).unwrap();

                if self.is_heap_type(args[0]) {
                    // We leak the box here because we manually clean it up later
                    Box::leak(arg0);
                }

                result
            }
            Function::ExternalFn2(fun) => {
                let mut arg0 = self.box_register(args[0]);
                let mut arg1 = self.box_register(args[1]);

                let result = fun(&mut arg0, &mut arg1).unwrap();

                if self.is_heap_type(args[0]) {
                    // We leak the box here because we manually clean it up later
                    Box::leak(arg0);
                }
                if self.is_heap_type(args[1]) {
                    // We leak the box here because we manually clean it up later
                    Box::leak(arg1);
                }

                result
            }
            Function::ExternalFn3(fun) => {
                let mut arg0 = self.box_register(args[0]);
                let mut arg1 = self.box_register(args[1]);
                let mut arg2 = self.box_register(args[2]);

                let result = fun(&mut arg0, &mut arg1, &mut arg2).unwrap();

                if self.is_heap_type(args[0]) {
                    // We leak the box here because we manually clean it up later
                    Box::leak(arg0);
                }
                if self.is_heap_type(args[1]) {
                    // We leak the box here because we manually clean it up later
                    Box::leak(arg1);
                }
                if self.is_heap_type(args[2]) {
                    // We leak the box here because we manually clean it up later
                    Box::leak(arg2);
                }

                result
            }
            Function::ExternalAsyncFn1(fun) => {
                let arg0 = if self.stack_frames[self.current_frame].register_types[args[0].0]
                    == I64_TYPE
                {
                    Box::new(self.get_reg_i64(&args[0]))
                } else {
                    panic!("internal error: not an i64");
                };
                // let mut arg0 = self.box_register();
                fun(arg0).await.unwrap()

                // if self.is_user_type(args[0]) {
                //     // We leak the box here because we manually clean it up later
                //     Box::leak(arg0);
                // }
            }
        }
    }

    pub fn box_register(&self, register_id: RegisterId) -> Box<dyn Any> {
        if self.stack_frames[self.current_frame].register_types[register_id.0] == F64_TYPE {
            let val = self.get_reg_f64(&register_id);
            Box::new(val)
        } else if self.stack_frames[self.current_frame].register_types[register_id.0] == BOOL_TYPE {
            let val = self.get_reg_bool(&register_id);
            Box::new(val)
        } else if self.stack_frames[self.current_frame].register_types[register_id.0] == I64_TYPE {
            Box::new(self.get_reg_i64(&register_id))
        } else if self.stack_frames[self.current_frame].register_types[register_id.0] == STRING_TYPE
        {
            self.get_reg_string(&register_id)
        } else {
            self.get_user_type(register_id)
        }
    }

    pub fn unbox_to_register(&mut self, value: Box<dyn Any>, target: RegisterId) {
        if self.stack_frames[self.current_frame].register_types[target.0] == F64_TYPE {
            if let Ok(value) = value.downcast::<f64>() {
                self.stack_frames[self.current_frame].register_values[target.0].f64 = *value;
            } else {
                panic!("internal error: could not properly handle conversion of register to f64")
            }
        } else if self.stack_frames[self.current_frame].register_types[target.0] == BOOL_TYPE {
            if let Ok(value) = value.downcast::<bool>() {
                self.stack_frames[self.current_frame].register_values[target.0].bool = *value;
            } else {
                panic!("internal error: could not properly handle conversion of register to bool")
            }
        } else if self.stack_frames[self.current_frame].register_types[target.0] == UNIT_TYPE {
            // Ignore this case, as void creates no changes
        } else if self.stack_frames[self.current_frame].register_types[target.0] == I64_TYPE {
            if let Ok(value) = value.downcast::<i64>() {
                self.stack_frames[self.current_frame].register_values[target.0].i64 = *value;
            } else {
                panic!("internal error: could not properly handle conversion of register to i64")
            }
        } else {
            self.stack_frames[self.current_frame].register_values[target.0].i64 =
                unsafe { std::mem::transmute::<Box<Box<dyn Any>>, i64>(Box::new(value)) };

            println!("setting {} into {}", target.0, self.get_reg_i64(&target))
        }
    }

    pub fn debug_print(&self, typechecker: &TypeChecker) {
        println!("virtual machine:");
        println!("  instructions:");
        for instr in self.instructions.iter().enumerate() {
            println!("    {:?}", instr);
        }
        println!("  registers:");
        for (idx, value) in self.stack_frames[self.current_frame]
            .register_values
            .iter()
            .enumerate()
        {
            if self.stack_frames[self.current_frame].register_types[idx] == F64_TYPE {
                println!(
                    "    {}: {} ({})",
                    idx,
                    unsafe { value.f64 },
                    typechecker
                        .stringify_type(self.stack_frames[self.current_frame].register_types[idx])
                );
            } else {
                println!(
                    "    {}: {} ({})",
                    idx,
                    unsafe { value.i64 },
                    typechecker
                        .stringify_type(self.stack_frames[self.current_frame].register_types[idx])
                );
            }
        }
    }

    pub fn is_heap_type(&self, register_id: RegisterId) -> bool {
        self.stack_frames[self.current_frame].register_types[register_id.0].0 >= STRING_TYPE.0
    }

    pub fn error(&self, msg: impl Into<String>, node_id: NodeId) -> ScriptError {
        let span_start = self.span_start[node_id.0];
        let span_end = self.span_end[node_id.0];

        ScriptError {
            message: msg.into(),
            span_start,
            span_end,
        }
    }
}<|MERGE_RESOLUTION|>--- conflicted
+++ resolved
@@ -29,7 +29,6 @@
     // The live stack frames during evaluation
     pub stack_frames: Vec<StackFrame>,
 }
-
 
 #[derive(Debug)]
 pub enum ReturnValue {
@@ -267,17 +266,19 @@
                             self.stack_frames[self.current_frame].instruction_pointer.0;
                     } else {
                         match self.stack_frames[self.current_frame].register_types[0] {
+                            UNIT_TYPE => return ReturnValue::Unit,
                             BOOL_TYPE => {
                                 return ReturnValue::Bool(self.get_reg_bool(&RegisterId(0)))
                             }
                             I64_TYPE => return ReturnValue::I64(self.get_reg_i64(&RegisterId(0))),
                             F64_TYPE => return ReturnValue::F64(self.get_reg_f64(&RegisterId(0))),
+                            STRING_TYPE => {
+                                let string = self.get_reg_string(&RegisterId(0));
+                                return ReturnValue::String(*string);
+                            }
                             _ => {
-                                return ReturnValue::Custom {
-                                    value: self.get_reg_i64(&RegisterId(0)),
-                                    type_id: self.stack_frames[self.current_frame].register_types
-                                        [0],
-                                }
+                                let value = self.get_user_type(RegisterId(0));
+                                return ReturnValue::Custom(value);
                             }
                         }
                     }
@@ -442,17 +443,19 @@
                             self.stack_frames[self.current_frame].instruction_pointer.0;
                     } else {
                         match self.stack_frames[self.current_frame].register_types[0] {
+                            UNIT_TYPE => return ReturnValue::Unit,
                             BOOL_TYPE => {
                                 return ReturnValue::Bool(self.get_reg_bool(&RegisterId(0)))
                             }
                             I64_TYPE => return ReturnValue::I64(self.get_reg_i64(&RegisterId(0))),
                             F64_TYPE => return ReturnValue::F64(self.get_reg_f64(&RegisterId(0))),
+                            STRING_TYPE => {
+                                let string = self.get_reg_string(&RegisterId(0));
+                                return ReturnValue::String(*string);
+                            }
                             _ => {
-                                return ReturnValue::Custom {
-                                    value: self.get_reg_i64(&RegisterId(0)),
-                                    type_id: self.stack_frames[self.current_frame].register_types
-                                        [0],
-                                }
+                                let value = self.get_user_type(RegisterId(0));
+                                return ReturnValue::Custom(value);
                             }
                         }
                     }
@@ -475,58 +478,26 @@
 
                 let result = fun(&mut arg0).unwrap();
 
-                if self.is_user_type(args[0]) {
+                if self.is_heap_type(args[0]) {
                     // We leak the box here because we manually clean it up later
                     Box::leak(arg0);
                 }
 
                 result
             }
-<<<<<<< HEAD
             Function::ExternalFn2(fun) => {
                 let mut arg0 = self.box_register(args[0]);
                 let mut arg1 = self.box_register(args[1]);
 
                 let result = fun(&mut arg0, &mut arg1).unwrap();
 
-                if self.is_user_type(args[0]) {
+                if self.is_heap_type(args[0]) {
                     // We leak the box here because we manually clean it up later
                     Box::leak(arg0);
                 }
-                if self.is_user_type(args[1]) {
+                if self.is_heap_type(args[1]) {
                     // We leak the box here because we manually clean it up later
                     Box::leak(arg1);
-=======
-            Instruction::RET => {
-                if self.stack_frames.len() > 1 {
-                    self.stack_frames.pop();
-                    self.current_frame -= 1;
-                    *instruction_pointer =
-                        self.stack_frames[self.current_frame].instruction_pointer.0;
-                } else {
-                    match self.stack_frames[self.current_frame].register_types[0] {
-                        UNIT_TYPE => {
-                            return Some(ReturnValue::Unit)
-                        }
-                        BOOL_TYPE => {
-                            return Some(ReturnValue::Bool(self.get_reg_bool(&RegisterId(0))))
-                        }
-                        I64_TYPE => {
-                            return Some(ReturnValue::I64(self.get_reg_i64(&RegisterId(0))))
-                        }
-                        F64_TYPE => {
-                            return Some(ReturnValue::F64(self.get_reg_f64(&RegisterId(0))))
-                        }
-                        STRING_TYPE => {
-                            let string = self.get_reg_string(&RegisterId(0));
-                            return Some(ReturnValue::String(*string))
-                        }
-                        _ => {
-                            let value = self.get_user_type(RegisterId(0));
-                            return Some(ReturnValue::Custom(value))
-                        }
-                    }
->>>>>>> bdc3ce28
                 }
 
                 result
@@ -538,15 +509,15 @@
 
                 let result = fun(&mut arg0, &mut arg1, &mut arg2).unwrap();
 
-                if self.is_user_type(args[0]) {
+                if self.is_heap_type(args[0]) {
                     // We leak the box here because we manually clean it up later
                     Box::leak(arg0);
                 }
-                if self.is_user_type(args[1]) {
+                if self.is_heap_type(args[1]) {
                     // We leak the box here because we manually clean it up later
                     Box::leak(arg1);
                 }
-                if self.is_user_type(args[2]) {
+                if self.is_heap_type(args[2]) {
                     // We leak the box here because we manually clean it up later
                     Box::leak(arg2);
                 }
