<<<<<<< HEAD
use std::any::Any;
use truffle::Function;
use truffle::{
    register_fn, ErrorBatch, Evaluator, FnRegister, FunctionId, Lexer, Parser, ReturnValue,
    Translater, TypeChecker,
};
=======
use std::collections::HashMap;

use truffle::{register_fn, Engine, ErrorBatch, FnRegister, ReturnValue};
>>>>>>> e784dc91

#[cfg(feature = "async")]
pub fn eval_source(source: &str) -> Result<ReturnValue, ErrorBatch> {
    use futures::executor::block_on;

    #[truffle::export]
    async fn modify_this(this: i64) -> i64 {
        this + 100
    }

    #[truffle::export]
    async fn modify_that(that: i64) -> i64 {
        that - 50
    }

    let mut engine = Engine::new();
    register_fn!(engine, "print", print::<i64>);
    register_fn!(engine, "print", print::<f64>);
    register_fn!(engine, "print", print::<bool>);
    register_fn!(engine, "print", print::<String>);
    register_fn!(engine, "add", add::<i64>);
    register_fn!(engine, "add", add::<f64>);
    register_fn!(engine, "modify_this", modify_this);
    register_fn!(engine, "modify_that", modify_that);
    register_fn!(engine, "new_env", Env::new_env);
    register_fn!(engine, "set_var", Env::set_var);
    register_fn!(engine, "read_var", Env::read_var);

    block_on(engine.eval_source_async("test", source.as_bytes(), false))
}

#[cfg(not(feature = "async"))]
pub fn eval_source(source: &str) -> Result<ReturnValue, ErrorBatch> {
    let mut engine = Engine::new();
    register_fn!(engine, "print", print::<i64>);
    register_fn!(engine, "print", print::<f64>);
    register_fn!(engine, "print", print::<bool>);
    register_fn!(engine, "print", print::<String>);
    register_fn!(engine, "add", add::<i64>);
    register_fn!(engine, "add", add::<f64>);
    register_fn!(engine, "new_env", Env::new_env);
    register_fn!(engine, "set_var", Env::set_var);
    register_fn!(engine, "read_var", Env::read_var);

    engine.eval_source("test", source.as_bytes(), false)
}

// Script Builtins
#[cfg_attr(feature = "async", truffle::export)]
pub fn add<T: std::ops::Add>(lhs: T, rhs: T) -> T::Output {
    lhs + rhs
}

#[allow(unused)]
#[cfg_attr(feature = "async", truffle::export)]
pub fn print<T: std::fmt::Display>(value: T) {
    println!("value: {value}")
}

pub struct Env {
    vars: HashMap<String, i64>,
}

impl Env {
    #[cfg_attr(feature = "async", truffle::export)]
    pub fn new_env() -> Env {
        Env {
            vars: HashMap::new(),
        }
    }

    #[cfg_attr(feature = "async", truffle::export)]
    pub fn set_var(&mut self, var: String, value: i64) {
        self.vars.insert(var, value);
    }

    #[cfg_attr(feature = "async", truffle::export)]
    pub fn read_var(&mut self, var: String) -> i64 {
        *self.vars.get(&var).unwrap()
    }
}<|MERGE_RESOLUTION|>--- conflicted
+++ resolved
@@ -1,15 +1,6 @@
-<<<<<<< HEAD
-use std::any::Any;
-use truffle::Function;
-use truffle::{
-    register_fn, ErrorBatch, Evaluator, FnRegister, FunctionId, Lexer, Parser, ReturnValue,
-    Translater, TypeChecker,
-};
-=======
 use std::collections::HashMap;
 
 use truffle::{register_fn, Engine, ErrorBatch, FnRegister, ReturnValue};
->>>>>>> e784dc91
 
 #[cfg(feature = "async")]
 pub fn eval_source(source: &str) -> Result<ReturnValue, ErrorBatch> {
